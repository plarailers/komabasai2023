/* 車載統合ソフトウェア */
/* メインの処理を行う  */

#include "Train.h"
#include "adcRead.h"

Train train("ESP32-Dr");

unsigned int old_time = 0;
unsigned int new_time = 0;

void setup() {

    /* Serial */
    Serial.begin(train.serialSpeed);
    while (!Serial);
    Serial.print(train.serialBTPortName);
    Serial.print(" ");
    Serial.println("Serial Start!!");

    /* SerialBT */
    train.SerialBT.begin(train.serialBTPortName);
    Serial.println("SerialBT Start!!");

    /* ledcセットアップ */
    ledcSetup(0, ADC_SAMPLING_RATE, 8);
    ledcAttachPin(train.MOTOR_INPUT_PIN, 0);
    train.moveMotor(0);
    Serial.println("LEDC Setup done!!");

    /* モータ回転検知セットアップ */
    adcSetup();
    Serial.println("MotorRotationDetector Setup done!!");

    /* BNO055セットアップ */
    // train.stopSensor.BNO055Setup();
    // Serial.println("BNO055 Setup done!!");

    /* MFRC522セットアップ */
    train.positionID_Detector.MFRC522Setup();
    Serial.println("MFRC522 Setup done!!");

    /* フォトリフレクタ セットアップ */
    train.photoPositionID_Detector.photoRefSetup();
    Serial.println("PhotoRef Setup done!!");

}

void loop(){

    /* モータ駆動 */
    int     motorInput      = train.getMotorInput();
    train.moveMotor(motorInput);

    /* 100ms毎にモータ回転数を行う */
    new_time = millis();
    if (new_time - old_time > 100) {

        /* モータ回転数 */
        unsigned int   motorRotation   = motorRotationDetector.getRotation();
        // モータ回転しているときにmotorRotationを返す
        if (motorRotation > 0 && motorInput != 0) train.sendData("mR", motorRotation);

        old_time = new_time;
    }
    
    /* 停止検知(SS) */
    bool    isStopping      = train.stopSensor.getStopping();
    if (isStopping) train.sendData("iS", isStopping);

    /* 絶対位置検知(APS) */
    int     positionID      = train.positionID_Detector.getPositionID();
    if (positionID > 0) train.sendData("pID", positionID);

    /* フォトリフレクタAPS */
<<<<<<< HEAD
    // train.photoPositionID_Detector.setPhotoRefAnalogValue(getPhoto1(), getPhoto2());
    // int     photoPositionID = train.photoPositionID_Detector.getPhotoPositionID();
    // if (photoPositionID > 0) train.sendData("pID", photoPositionID);
=======
    int     photoPositionID = train.photoPositionID_Detector.getPhotoPositionID();
    if (photoPositionID > 0) train.sendData("pID", photoPositionID);
>>>>>>> 18267238

}<|MERGE_RESOLUTION|>--- conflicted
+++ resolved
@@ -73,13 +73,8 @@
     if (positionID > 0) train.sendData("pID", positionID);
 
     /* フォトリフレクタAPS */
-<<<<<<< HEAD
     // train.photoPositionID_Detector.setPhotoRefAnalogValue(getPhoto1(), getPhoto2());
     // int     photoPositionID = train.photoPositionID_Detector.getPhotoPositionID();
     // if (photoPositionID > 0) train.sendData("pID", photoPositionID);
-=======
-    int     photoPositionID = train.photoPositionID_Detector.getPhotoPositionID();
-    if (photoPositionID > 0) train.sendData("pID", photoPositionID);
->>>>>>> 18267238
 
 }