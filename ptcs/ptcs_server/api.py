from fastapi import APIRouter, Request
from ptcs_control import Control
from ptcs_control.components import Direction, Junction, Section, Train
from ptcs_control.railway_config import RailwayConfig
from ptcs_control.railway_state import RailwayState
import pydantic


api_router = APIRouter()


@api_router.get("/hello")
def hello() -> dict:
    return {"message": "hello"}


@api_router.get("/config", response_model=RailwayConfig)
def get_config(request: Request) -> "RailwayConfig":
    control: Control = request.app.state.control
    return control.get_config()


@api_router.get("/state", response_model=RailwayState)
def get_state(request: Request) -> "RailwayState":
    control: Control = request.app.state.control
    return control.get_state()


class MoveTrainParams(pydantic.BaseModel):
    delta: float


@api_router.post("/state/trains/{train_id}/move")
def move_train(train_id: str, params: MoveTrainParams, request: Request) -> None:
    """
    指定された列車を距離 delta 分だけ進める。
    デバッグ用。
    """
    control: Control = request.app.state.control
    train = Train(train_id)
    control.move_train(train, params.delta)
<<<<<<< HEAD
    control.calc_speed()
=======
    # calc_directionデバック用
    control.calc_direction()
>>>>>>> 4bffb324


class UpdateJunctionParams(pydantic.BaseModel):
    direction: Direction


@api_router.post("/state/junctions/{junction_id}/update")
def update_junction(junction_id: str, params: UpdateJunctionParams, request: Request) -> None:
    """
    指定された分岐点の方向を更新する。
    デバッグ用。
    """
    control: Control = request.app.state.control
    junction = Junction(junction_id)
    control.update_junction(junction, params.direction)


@api_router.post("/state/sections/{section_id}/block")
def block_section(section_id: str, request: Request) -> None:
    """
    指定された区間に障害物を発生させる。
    デバッグ用。
    """
    control: Control = request.app.state.control
    section = Section(section_id)
    control.block_section(section)
    # calc_directionデバック用
    control.calc_direction()


@api_router.post("/state/sections/{section_id}/unblock")
def unblock_section(section_id: str, request: Request) -> None:
    """
    指定された区間の障害物を取り除く。
    デバッグ用。
    """
    control: Control = request.app.state.control
    section = Section(section_id)
    control.unblock_section(section)
    # calc_directionデバック用
    control.calc_direction()<|MERGE_RESOLUTION|>--- conflicted
+++ resolved
@@ -39,12 +39,9 @@
     control: Control = request.app.state.control
     train = Train(train_id)
     control.move_train(train, params.delta)
-<<<<<<< HEAD
-    control.calc_speed()
-=======
     # calc_directionデバック用
     control.calc_direction()
->>>>>>> 4bffb324
+    control.calc_speed()
 
 
 class UpdateJunctionParams(pydantic.BaseModel):
