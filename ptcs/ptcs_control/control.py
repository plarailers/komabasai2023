--- conflicted
+++ resolved
@@ -67,7 +67,6 @@
         """
 
         train_state = self.state.trains[train_id]
-<<<<<<< HEAD
         new_section, new_mileage, new_target_junction = self._get_new_position(
             train_state.current_section,
             train_state.mileage,
@@ -77,231 +76,6 @@
         train_state.current_section = new_section
         train_state.mileage = new_mileage
         train_state.target_junction = new_target_junction
-
-    def calc_speed(self) -> None:
-        BREAK_ACCLT: float = 10  # ブレーキ減速度[cm/s/s]  NOTE:将来的には車両のパラメータとして定義
-        MAX_SPEED: float = 40  # 最高速度[cm/s]  NOTE:将来的には車両のパラメータとしてとして定義
-        MERGIN: float = 10  # 停止余裕距離[cm]
-
-        for train_id, train_state in self.state.trains.items():
-            # [ATP]停止位置までの距離`distance`を、先行列車の位置と、ジャンクションの状態をもとに計算する
-
-            distance = 0
-
-            current_section = train_state.current_section
-            target_junction = train_state.target_junction
-
-            while True:
-                current_section_config = self.config.sections[current_section]
-                current_section_state = self.state.sections[current_section]
-                next_section, next_junction = self._get_next_section_and_junction(
-                    current_section, target_junction
-                )
-                next_section_state = self.state.sections[next_section]
-
-                # いま見ているセクションが閉鎖 -> 即時停止
-                if current_section_state.blocked is True:
-                    distance = 0
-                    break
-
-                # 先行列車に到達できる -> 先行列車の手前で停止
-                elif self._get_forward_train(train_id):
-                    distance = self._get_forward_train(train_id)[1] - MERGIN
-                    break
-
-                # 目指すジャンクションが自列車側に開通していない -> 目指すジャンクションの手前で停止
-                elif (
-                    self._get_next_section_and_junction_strict(
-                        current_section, target_junction
-                    )
-                    is None
-                ):
-                    if target_junction == current_section_config.junction_0:
-                        distance = train_state.mileage - MERGIN
-                    elif target_junction == current_section_config.junction_1:
-                        distance = (
-                            current_section_config.length - train_state.mileage - MERGIN
-                        )
-                    else:
-                        raise
-                    break
-
-                # 次のセクションが閉鎖 -> 目指すジャンクションの手前で停止
-                elif next_section_state.blocked is True:
-                    if target_junction == current_section_config.junction_0:
-                        distance = train_state.mileage - MERGIN
-                    elif target_junction == current_section_config.junction_1:
-                        distance = (
-                            current_section_config.length - train_state.mileage - MERGIN
-                        )
-                    else:
-                        raise
-                    break
-
-                # 停止条件を満たさなければ次に移る
-                else:
-                    (
-                        current_section,
-                        target_junction,
-                    ) = self._get_next_section_and_junction(
-                        current_section, target_junction
-                    )
-
-            if distance < 0:
-                distance = 0
-
-            # [ATP]停止位置までの距離を使って、列車の許容速度`speedlimit`を計算する
-
-            speedlimit = math.sqrt(2 * BREAK_ACCLT * distance)
-            if speedlimit > MAX_SPEED:
-                speedlimit = MAX_SPEED
-
-            print(train_id, distance, speedlimit)
-
-            # [ATO]停車駅の情報から、停止位置を取得する
-            # [ATO]ATPで計算した許容速度の範囲内で、停止位置で止まるための速度を計算する
-
-    def _get_new_position(
-        self,
-        section: "Section",
-        mileage: float,
-        target_junction: "Junction",
-        delta: float,
-    ) -> tuple[Section, float, Junction]:
-        """
-        指定された section と mileage から、target_junction 方向に delta 進んだ場所の
-        section と mileage と target_junction を取得する
-        """
-
-        section_config = self.config.sections[section]
-
-        if target_junction == section_config.junction_1:
-            mileage += delta
-        elif target_junction == section_config.junction_0:
-            mileage -= delta
-        else:
-            raise
-
-        while mileage > section_config.length or mileage < 0:
-            if mileage > section_config.length:
-                surplus_mileage = mileage - section_config.length
-            elif mileage < 0:
-                surplus_mileage = -mileage
-=======
-        current_section_config = self.config.sections[train_state.current_section]
-
-        if train_state.target_junction == current_section_config.junction_1:
-            train_state.mileage += delta
-        elif train_state.target_junction == current_section_config.junction_0:
-            train_state.mileage -= delta
-        else:
-            raise
-
-        while (
-            train_state.mileage > current_section_config.length
-            or train_state.mileage < 0
-        ):
-            if train_state.mileage > current_section_config.length:
-                surplus_mileage = train_state.mileage - current_section_config.length
-            elif train_state.mileage < 0:
-                surplus_mileage = -train_state.mileage
->>>>>>> 4bffb324
-            else:
-                raise
-
-            next_section, next_target_junction = self._get_next_section_and_junction(
-                section, target_junction
-            )
-
-<<<<<<< HEAD
-            section = next_section
-            section_config = self.config.sections[next_section]
-            target_junction = next_target_junction
-            if target_junction == section_config.junction_1:
-                mileage = surplus_mileage
-            elif target_junction == section_config.junction_0:
-                mileage = section_config.length - surplus_mileage
-            else:
-                raise
-
-        return (section, mileage, target_junction)
-
-    def _get_forward_train(self, train: Train) -> tuple[Train, float] | None:
-        """
-        指定された列車の先行列車とその距離を取得する。
-        ジャンクションの開通方向によっては先行列車に到達できない場合があり、そのときはNoneを返す。
-        """
-
-        section = self.state.trains[train].current_section
-        section_config = self.config.sections[section]
-        target_junction = self.state.trains[train].target_junction
-        mileage = self.state.trains[train].mileage
-
-        distance: float = 0
-
-        while True:
-            distances: dict[Train, float] = {}
-
-            # section 内に存在する列車のうち、先行列車(=mileageの位置から
-            # バックではなく前進して到達できるもの)を取得し`distance`に入れる
-
-            for train_id, train_state in self.state.trains.items():
-                # section 内に存在する列車
-                if train_state.current_section == section:
-                    # 端点0(target_junction)<---|train|---mileage---<端点1
-                    if target_junction == section_config.junction_0:
-                        if train_state.mileage < mileage:
-                            distances[train_id] = mileage - train_state.mileage
-
-                    # 端点0>---mileage---|train|--->端点1(target_junction)
-                    elif target_junction == section_config.junction_1:
-                        if mileage < train_state.mileage:
-                            distances[train_id] = train_state.mileage - mileage
-
-                    else:
-                        raise
-
-            # 先行列車を発見した場合、もっとも近いものを取り出して返す
-            if distances:
-                nearest_train_id = min(distances, key=distances.get)
-                return (nearest_train_id, distance + distances[nearest_train_id])
-
-            # 先行列車を発見しなかった場合、検索対象を次のセクションに移す
-            else:
-                # 端点0(target_junction)<---mileage--<端点1
-                if target_junction == section_config.junction_0:
-                    distance += mileage
-                # 端点0>--mileage--->端点1(target_junction)
-                elif target_junction == section_config.junction_1:
-                    distance += section_config.length - mileage
-                else:
-                    raise
-                next = self._get_next_section_and_junction_strict(
-                    section, target_junction
-                )
-                if next:
-                    section, target_junction = next
-                    section_config = self.config.sections[section]
-                    # 端点0(target_junction)<-----mileage<端点1
-                    if target_junction == section_config.junction_0:
-                        mileage = section_config.length
-                    # 端点0>mileage----->端点1(target_junction)
-                    elif target_junction == section_config.junction_1:
-                        mileage = 0
-                    else:
-                        raise
-                else:
-                    return None  # ジャンクションが開通しておらず到達できない
-=======
-            train_state.current_section = next_section
-            current_section_config = self.config.sections[next_section]
-            train_state.target_junction = next_target_junction
-            if train_state.target_junction == current_section_config.junction_1:
-                train_state.mileage = surplus_mileage
-            elif train_state.target_junction == current_section_config.junction_0:
-                train_state.mileage = current_section_config.length - surplus_mileage
-            else:
-                raise
 
     def calc_direction(self) -> None:
         """
@@ -365,7 +139,201 @@
         # ポイント変更
         for junction_id, direction in junction_direction:
             self.update_junction(junction_id=junction_id, direction=direction)
->>>>>>> 4bffb324
+
+    def calc_speed(self) -> None:
+        BREAK_ACCLT: float = 10  # ブレーキ減速度[cm/s/s]  NOTE:将来的には車両のパラメータとして定義
+        MAX_SPEED: float = 40  # 最高速度[cm/s]  NOTE:将来的には車両のパラメータとしてとして定義
+        MERGIN: float = 10  # 停止余裕距離[cm]
+
+        for train_id, train_state in self.state.trains.items():
+            # [ATP]停止位置までの距離`distance`を、先行列車の位置と、ジャンクションの状態をもとに計算する
+
+            distance = 0
+
+            current_section = train_state.current_section
+            target_junction = train_state.target_junction
+
+            while True:
+                current_section_config = self.config.sections[current_section]
+                current_section_state = self.state.sections[current_section]
+                next_section, next_junction = self._get_next_section_and_junction(
+                    current_section, target_junction
+                )
+                next_section_state = self.state.sections[next_section]
+
+                # いま見ているセクションが閉鎖 -> 即時停止
+                if current_section_state.blocked is True:
+                    distance = 0
+                    break
+
+                # 先行列車に到達できる -> 先行列車の手前で停止
+                elif self._get_forward_train(train_id):
+                    distance = self._get_forward_train(train_id)[1] - MERGIN
+                    break
+
+                # 目指すジャンクションが自列車側に開通していない -> 目指すジャンクションの手前で停止
+                elif (
+                    self._get_next_section_and_junction_strict(
+                        current_section, target_junction
+                    )
+                    is None
+                ):
+                    if target_junction == current_section_config.junction_0:
+                        distance = train_state.mileage - MERGIN
+                    elif target_junction == current_section_config.junction_1:
+                        distance = (
+                            current_section_config.length - train_state.mileage - MERGIN
+                        )
+                    else:
+                        raise
+                    break
+
+                # 次のセクションが閉鎖 -> 目指すジャンクションの手前で停止
+                elif next_section_state.blocked is True:
+                    if target_junction == current_section_config.junction_0:
+                        distance = train_state.mileage - MERGIN
+                    elif target_junction == current_section_config.junction_1:
+                        distance = (
+                            current_section_config.length - train_state.mileage - MERGIN
+                        )
+                    else:
+                        raise
+                    break
+
+                # 停止条件を満たさなければ次に移る
+                else:
+                    (
+                        current_section,
+                        target_junction,
+                    ) = self._get_next_section_and_junction(
+                        current_section, target_junction
+                    )
+
+            if distance < 0:
+                distance = 0
+
+            # [ATP]停止位置までの距離を使って、列車の許容速度`speedlimit`を計算する
+
+            speedlimit = math.sqrt(2 * BREAK_ACCLT * distance)
+            if speedlimit > MAX_SPEED:
+                speedlimit = MAX_SPEED
+
+            print(train_id, distance, speedlimit)
+
+            # [ATO]停車駅の情報から、停止位置を取得する
+            # [ATO]ATPで計算した許容速度の範囲内で、停止位置で止まるための速度を計算する
+
+    def _get_new_position(
+        self,
+        section: "Section",
+        mileage: float,
+        target_junction: "Junction",
+        delta: float,
+    ) -> tuple[Section, float, Junction]:
+        """
+        指定された section と mileage から、target_junction 方向に delta 進んだ場所の
+        section と mileage と target_junction を取得する
+        """
+
+        section_config = self.config.sections[section]
+
+        if target_junction == section_config.junction_1:
+            mileage += delta
+        elif target_junction == section_config.junction_0:
+            mileage -= delta
+        else:
+            raise
+
+        while mileage > section_config.length or mileage < 0:
+            if mileage > section_config.length:
+                surplus_mileage = mileage - section_config.length
+            elif mileage < 0:
+                surplus_mileage = -mileage
+            else:
+                raise
+
+            next_section, next_target_junction = self._get_next_section_and_junction(
+                section, target_junction
+            )
+
+            section = next_section
+            section_config = self.config.sections[next_section]
+            target_junction = next_target_junction
+            if target_junction == section_config.junction_1:
+                mileage = surplus_mileage
+            elif target_junction == section_config.junction_0:
+                mileage = section_config.length - surplus_mileage
+            else:
+                raise
+
+        return (section, mileage, target_junction)
+
+    def _get_forward_train(self, train: Train) -> tuple[Train, float] | None:
+        """
+        指定された列車の先行列車とその距離を取得する。
+        ジャンクションの開通方向によっては先行列車に到達できない場合があり、そのときはNoneを返す。
+        """
+
+        section = self.state.trains[train].current_section
+        section_config = self.config.sections[section]
+        target_junction = self.state.trains[train].target_junction
+        mileage = self.state.trains[train].mileage
+
+        distance: float = 0
+
+        while True:
+            distances: dict[Train, float] = {}
+
+            # section 内に存在する列車のうち、先行列車(=mileageの位置から
+            # バックではなく前進して到達できるもの)を取得し`distance`に入れる
+
+            for train_id, train_state in self.state.trains.items():
+                # section 内に存在する列車
+                if train_state.current_section == section:
+                    # 端点0(target_junction)<---|train|---mileage---<端点1
+                    if target_junction == section_config.junction_0:
+                        if train_state.mileage < mileage:
+                            distances[train_id] = mileage - train_state.mileage
+
+                    # 端点0>---mileage---|train|--->端点1(target_junction)
+                    elif target_junction == section_config.junction_1:
+                        if mileage < train_state.mileage:
+                            distances[train_id] = train_state.mileage - mileage
+
+                    else:
+                        raise
+
+            # 先行列車を発見した場合、もっとも近いものを取り出して返す
+            if distances:
+                nearest_train_id = min(distances, key=distances.get)
+                return (nearest_train_id, distance + distances[nearest_train_id])
+
+            # 先行列車を発見しなかった場合、検索対象を次のセクションに移す
+            else:
+                # 端点0(target_junction)<---mileage--<端点1
+                if target_junction == section_config.junction_0:
+                    distance += mileage
+                # 端点0>--mileage--->端点1(target_junction)
+                elif target_junction == section_config.junction_1:
+                    distance += section_config.length - mileage
+                else:
+                    raise
+                next = self._get_next_section_and_junction_strict(
+                    section, target_junction
+                )
+                if next:
+                    section, target_junction = next
+                    section_config = self.config.sections[section]
+                    # 端点0(target_junction)<-----mileage<端点1
+                    if target_junction == section_config.junction_0:
+                        mileage = section_config.length
+                    # 端点0>mileage----->端点1(target_junction)
+                    elif target_junction == section_config.junction_1:
+                        mileage = 0
+                    else:
+                        raise
+                else:
+                    return None  # ジャンクションが開通しておらず到達できない
 
     def _get_next_section_and_junction(
         self, current_section: Section, target_junction: Junction
