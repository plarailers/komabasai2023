--- conflicted
+++ resolved
@@ -61,23 +61,15 @@
     def _get_characteristic_rotation(self) -> BleakGATTCharacteristic:
         return self._get_characteristic(CHARACTERISTIC_ROTATION_UUID)
 
-<<<<<<< HEAD
+    def _get_characteristic_voltage(self) -> BleakGATTCharacteristic:
+        return self._get_characteristic(CHARACTERISTIC_VOLTAGE_UUID)
+
     async def send_motor_input(self, motor_input: int) -> None:
         assert isinstance(motor_input, int)
         assert 0 <= motor_input <= 255
         characteristic = self._get_characteristic_motor_input()
         await self._client.write_gatt_char(characteristic, f"{motor_input}".encode())
         logger.info("%s send motor input %s", self, motor_input)
-=======
-    def _get_characteristic_voltage(self) -> BleakGATTCharacteristic:
-        return self._get_characteristic(CHARACTERISTIC_VOLTAGE_UUID)
-
-    async def send_speed(self, speed: int) -> None:
-        assert 0 <= speed <= 255
-        characteristic_speed = self._get_characteristic_motor_input()
-        await self._client.write_gatt_char(characteristic_speed, bytes([speed]))
-        logger.info("%s send speed %s", self, speed)
->>>>>>> ab0689ea
 
     async def start_notify_position_id(self, callback: NotifyPositionIdCallback) -> None:
         def wrapped_callback(_characteristic: BleakGATTCharacteristic, data: bytearray):
@@ -96,12 +88,8 @@
             # logger.info("%s notify rotation %s", self, 1)
             callback(self, 1)
 
-<<<<<<< HEAD
         characteristic = self._get_characteristic_rotation()
         await self._client.start_notify(characteristic, wrapped_callback)
-=======
-        characteristic_rotation = self._get_characteristic_rotation()
-        await self._client.start_notify(characteristic_rotation, wrapped_callback)
 
     async def start_notify_voltage(self, callback: NotifyVoltageCallback) -> None:
         def wrapped_callback(_characteristic: BleakGATTCharacteristic, data: bytearray):
@@ -111,5 +99,4 @@
             callback(self, voltage)
 
         characteristic_voltage = self._get_characteristic_voltage()
-        await self._client.start_notify(characteristic_voltage, wrapped_callback)
->>>>>>> ab0689ea
+        await self._client.start_notify(characteristic_voltage, wrapped_callback)